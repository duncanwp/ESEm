import numpy as np
import tensorflow as tf
<<<<<<< HEAD
from tqdm import tqdm
import pandas as pd
=======
from tqdm.auto import tqdm
>>>>>>> 181d7cac


def add_121_line(ax):
    import numpy as np
    lims = [
        np.min([ax.get_xlim(), ax.get_ylim()]),  # min of both axes
        np.max([ax.get_xlim(), ax.get_ylim()]),  # max of both axes
    ]

    # now plot both limits against eachother
    ax.plot(lims, lims, 'k-', alpha=0.75, zorder=0)
    ax.set_xlim(lims)
    ax.set_ylim(lims)


def prettify_plot(ax):
    """utility function for making plots prettier"""
    ax.get_xaxis().tick_bottom()
    ax.get_yaxis().tick_left()
    ax.spines['left'].set_position(('outward', 10))
    ax.spines['bottom'].set_position(('outward', 10))

    ax.spines['top'].set_visible(False)
    ax.spines['right'].set_visible(False)


def plot_results(ax, truth, pred, title):
    """ Validation plot for LeaveOneOut """
    from sklearn.metrics import median_absolute_error, r2_score, mean_squared_error
    from sklearn.model_selection import train_test_split
    ax.scatter(y=pred, x=truth, zorder=2.6, s=20, alpha=0.5)
    props = {'boxstyle':'round', 'facecolor':'wheat'}
    ax.text(x=0.05, y=0.8, transform=ax.transAxes,
            s=f'$R^2$={np.round(r2_score(pred, truth),2)}, ' +\
                f'MAE={np.round(median_absolute_error(pred, truth),3)}, ' +\
                f'RMSE={np.round( np.sqrt(mean_squared_error(pred, truth)), 2)}',
            bbox=props)

    # Change axis formatting
    prettify_plot(ax)
    add_121_line(ax)
    ax.set_title(title)
    ax.set_xlabel('Truth')
    ax.set_ylabel('Prediction')


def prediction_within_ci(test_mean, pred_mean, pred_var, ci=0.95):
    from scipy import stats
    lower, upper = stats.norm.interval(ci, loc=pred_mean, scale=np.sqrt(pred_var))
    within = (upper > test_mean) & (lower < test_mean)
    return lower, upper, within


def validation_plot(test_mean, pred_mean, pred_var, figsize=(7, 7), minx=None, miny=None, maxx=None, maxy=None, ax=None):
    import matplotlib.pyplot as plt
<<<<<<< HEAD
    if ax is None:
        fig, ax = plt.subplots(1, figsize=figsize)
    lower, upper, within_95_ci = prediction_within_ci(test_mean, pred_mean, pred_var)
=======
    fig, ax = plt.subplots(1, figsize=figsize)
>>>>>>> 181d7cac

    # Deal with input arrays that might be masked
    if isinstance(test_mean, np.ma.MaskedArray):
        test_mean, pred_mean, pred_var = test_mean[~test_mean.mask], pred_mean[~test_mean.mask], pred_var[~test_mean.mask]

    lower, upper, within_95_ci = prediction_within_ci(test_mean, pred_mean, pred_var)
    valid_points = test_mean.shape[0]

    print("Proportion of 'Bad' estimates : {:.2f}%".format(((~within_95_ci).sum()/valid_points)*100.))

    col = ['r' if b else "k" for b in ~within_95_ci]

    # There's no way to set individual colors for errorbar points...
    #     Pull out the lines and set those, but do the points separately
    connector, caplines, (vertical_lines,) = ax.errorbar(test_mean, pred_mean, fmt='none',
                                                         yerr=np.asarray([pred_mean - lower, upper - pred_mean]))
    ax.scatter(test_mean, pred_mean, c=col)

    vertical_lines.set_color(col)

    ax.set_xlabel("Model")
    ax.set_ylabel("Emulator")
    add_121_line(ax)

    minx = minx if minx is not None else test_mean.min() - 0.05
    maxx = maxx if maxx is not None else test_mean.max() + 0.05
    miny = miny if miny is not None else lower.min() - 0.05
    maxy = maxy if maxy is not None else upper.max() + 0.05

    ax.set_xlim([minx, maxx])
    ax.set_ylim([miny, maxy])


def validation_plot_bastos(X_test, Y_test, m_test, v_test):
    """
    Validation plot following Bastos and O'Hagan (2009)

    Args:
        X: input data along the dimensions of the emulator
        Y: simulated output
        m: emulated output
        v: variance of emulator

    Source:
        Bastos and O'Hagan (2009): Diagnostics for Gaussian Process Emulators, Technometrics,
        51, 425-438. https://doi.org/10.1198/TECH.2009.08019
        Code for the lower-right plot adapted from the ESEm package validation_plot() (see above)

    Author:
        Ulrike Proske (ulrike.proske@env.ethz.ch)
    """

    import matplotlib.pyplot as plt
    from statsmodels.compat.python import lzip
    import statsmodels.api as sm
    from scipy import stats

    # Namelist
    c_black = 'black'
    c_blue = '#1f78b4'
    c_green = '#33a02c'
    c_orange = '#ff7f00'
    c_purple = '#6a3d9a'
    colors = [c_blue, c_green, c_orange, c_purple]
    alpha = 0.75

    # Start plotting
    _, axs = plt.subplots(nrows=2, ncols=2, figsize=(4.5,4.5),
                          gridspec_kw={'hspace': 0.35, 'wspace': 0.75})
    errors_std = (Y_test - m_test)/np.sqrt(v_test) # standardized errors
    axs[0, 0].scatter(m_test, errors_std, c=c_black, marker='.', alpha=alpha)
    axs[0, 0].set_xlabel(r'$Y_{\mathrm{emu}}$')
    axs[0, 0].set_ylabel(r'$({Y_{\mathrm{sim}} - Y_{\mathrm{emu}})}/{\sqrt{V}}$')
    # customize qq plot
    pp = sm.ProbPlot(errors_std.ravel(), stats.t, fit=True)
    qq_plot = pp.qqplot(marker='.', markerfacecolor='k',
                        markeredgecolor='k', alpha=alpha, ax=axs[1, 0])
    end_pts = lzip(axs[1, 0].get_xlim(), axs[1, 0].get_ylim())
    sm.qqline(qq_plot.axes[2], line='45', fmt='k--')
    axs[1, 0].set_xlim([end_pts[0][0], end_pts[1][0]])
    axs[1, 0].set_ylim([end_pts[0][1], end_pts[1][1]])
    axs[1, 0].set_ylabel('Standardized quantiles')

    for i in range(0, np.shape(X_test)[1]):
        # Slightly convoluted way to expand the parameters to match the shape of the outputs
        expanded_params = np.broadcast_to(np.expand_dims(X_test.to_numpy()[:, i], axis=[i for i in range(1, len(errors_std.shape))]),
                                          errors_std.shape)
        if isinstance(X_test, pd.DataFrame):
            axs[0, 1].scatter(expanded_params, errors_std, c=colors[i], label=X_test.columns[i], marker='.', alpha=alpha)
        else:
            axs[0, 1].scatter(expanded_params, errors_std, c=colors[i], label=str(i), marker='.', alpha=alpha)

    axs[0, 1].legend()
    axs[0, 1].set_xlabel(r'$\eta_i$')
    axs[0, 1].set_ylabel(r'$({Y_{\mathrm{sim}} - Y_{\mathrm{emu}})}/{\sqrt{V}}$')

    # add hlines
    axs[0, 1].axhline(y=-2, c=c_black, linestyle='--')
    axs[0, 1].axhline(y=2, c=c_black, linestyle='--')
    axs[0, 1].axhline(y=0, c=c_black, linestyle='--')
    axs[0, 0].axhline(y=-2, c=c_black, linestyle='--')
    axs[0, 0].axhline(y=2, c=c_black, linestyle='--')
    axs[0, 0].axhline(y=0, c=c_black, linestyle='--')

    validation_plot(Y_test, m_test, v_test, ax=axs[1, 1])


def plot_parameter_space(df, nbins=100, target_df=None, smooth=True,
                         xmins=None, xmaxs=None, fig_size=(8, 6)):
    from itertools import repeat
    import matplotlib.pyplot as plt

    def get_dist_bins(x, xmin, xmax, nbins, *args, **kwargs):
        vals, bins = np.histogram(x, *args, range=(xmin, xmax), bins=nbins, density=True, **kwargs)
        return vals, bins

    def get_dist_kde(x, xmin, xmax, nbins, *args, **kwargs):
        from scipy.stats import gaussian_kde
        bins = np.linspace(xmin, xmax, nbins)
        density = gaussian_kde(x[np.isfinite(x)], *args, **kwargs)
        return density(bins), bins

    get_dist = get_dist_kde if smooth else get_dist_bins

    fig, axes = plt.subplots(nrows=1, ncols=df.shape[1], figsize=fig_size)

    xmins = repeat(0.) if xmins is None else xmins
    xmaxs = repeat(1.) if xmaxs is None else xmaxs

    for param, ax, xmin, xmax in zip(df, axes, xmins, xmaxs):
        vals, bins = get_dist(df[param], xmin, xmax, nbins)

        X, Y = np.meshgrid(np.arange(2), bins)
        ax.pcolor(X, Y, vals[:, np.newaxis], vmin=0, vmax=1)
        if target_df is not None:
            ax.plot([0, 1], [target_df[param], target_df[param]], c='r')
        ax.set_xticks([])
        ax.set_xticklabels('')
        ax.set_xlabel(param, rotation=90)

    for ax in axes[1:]:
        ax.set_yticks([])
        ax.set_yticklabels('')


def get_uniform_params(n_params, n_samples=5):
    """
    Slightly convoluted method for getting a flat set of points evenly
     sampling a (unit) N-dimensional space

    Parameters
    ----------
    n_params: int
        The number of parameters (dimensions) to sample from
    n_samples: int
        The number of uniformly spaced samples (in each dimension)

    Returns
    -------
    ndarray
        n_samples**n_params parameters uniformly sampled
    """
    return np.stack([*np.meshgrid(*[np.linspace(0., 1., n_samples)]*n_params)]).reshape(-1, n_params)


def get_random_params(n_params, n_samples=5):
    """
         Get points randomly sampling a (unit) N-dimensional space

    Parameters
    ----------
    n_params: int
        The number of parameters (dimensions) to sample from
    n_samples: int
        The number of parameters to (radnomly) sample
    Returns
    -------

    """
    return np.random.uniform(size=n_params*n_samples).reshape(n_samples, n_params)


def ensemble_collocate(ensemble, observations, member_dimension='job'):
    """
     Efficiently collocate (interpolate) many ensemble members on to a set of (un-gridded) observations

    Note
    ----
    This function requires both Iris and CIS to be installed

    Parameters
    ----------
    ensemble: ~cis.data_io.gridded_data.GriddedData
        The ensemble of (model) samples to interpolate on to the observations
    observations: ~cis.data_io.ungridded_data.UngriddedData
        The observations on to which the observations will be sampled
    member_dimension: str
        The name of the dimension which represents the ensemble members in `ensemble`

    Returns
    -------
    col_ensemble: iris.cube.Cube
        The ensemble values interpolated on to the observation locations, with the ensemble members
        along the leading dimension.
    """
    from iris.cube import Cube, CubeList
    from iris.coords import DimCoord, AuxCoord
    from cis.collocation.col_implementations import GriddedUngriddedCollocator, DummyConstraint
    from cis.data_io.gridded_data import make_from_cube

    col = GriddedUngriddedCollocator(missing_data_for_missing_sample=False)
    col_members = CubeList()

    for member in ensemble.slices_over(member_dimension):
        # Use CIS to collocate each ensemble member on to the observations
        #  The interpolation weights are cached within col automatically
        collocated_job, = col.collocate(observations, make_from_cube(member), DummyConstraint(), 'lin')
        # Turn the interpolated data in to a flat cube for easy stacking
        new_c = Cube(collocated_job.data.reshape(1, -1), long_name=collocated_job.name(), units='1',
                     dim_coords_and_dims=[(DimCoord(np.arange(collocated_job.data.shape[0]), long_name="obs"), 1),
                                          (DimCoord(member.coord(member_dimension).points, long_name=member_dimension), 0)],
                     aux_coords_and_dims=[(AuxCoord(c.points, standard_name=c.standard_name), 1) for c in collocated_job.coords()])
        col_members.append(new_c)
    col_ensemble = col_members.concatenate_cube()
    return col_ensemble


def leave_one_out(Xdata, Ydata, model='RandomForest', **model_kwargs):
    """
    Function to perform LeaveOneOut cross-validation with different models. 
    
    Parameters
    ----------
    Xdata : array-like of shape (n_samples, n_features)
            Parameter values
    Ydata : array-like of shape (n_samples,)
            Target values.
    model: {'RandomForest', 'GaussianProcess', 'NeuralNet'}, default='RandomForest'
    model_kwargs: dict
            More arguments to pass to the model.
            
    Returns
    ----------
    output: list of n_samples (truth, prediction, variance) tuples 
            which can then be passed to esem.utils.validation_plot()
    """
    from esem import rf_model
    from esem import gp_model
    from esem import cnn_model
    
    models = {'RandomForest': rf_model,
              'GaussianProcess': gp_model,
              'NeuralNet': cnn_model}
    
    if model not in models.keys():
        raise Exception(f"Model needs to be one of {list(models.keys())}, found '{model}'.")

    # Ensure the x data is an array
    Xdata = np.asarray(Xdata)

    # Output list for test value and prediction outputs
    output = []

    indices = np.arange(Xdata.shape[0])
    for test_idx in indices:
        # Split into training - validation sets
        X_train = Xdata[indices != test_idx, :]
        X_test = Xdata[test_idx:test_idx+1, :]
        
        Y_train = Ydata[indices != test_idx]
        Y_test = Ydata[test_idx]

        # Construct and fit model
        model_ = models[model](training_params=X_train, 
                               training_data=Y_train, 
                               **model_kwargs)
        model_.train()

        # Evaluate model on test data
        predictions, v = model_.predict(X_test)

        # Save output for validation plot later on
        output.append((Y_test, predictions, v))

    return output


class tf_tqdm(object):
    """
    A progress bar suitable for reporting on progress iterating over a TF dataset
    """
    def __init__(self, unit='sample', batch_size=1, total=None):
        import io
        self.unit = unit
        self.batch_size = batch_size
        self.total = total
        self.bar = tqdm(file=io.StringIO(), unit=unit, total=int(total))

    def update(self):
        self.bar.update(self.batch_size)
        # Print the status update manually.
        print('\r', end='')
        print(repr(self.bar), end='')

    def __call__(self, ds, *args, **kwargs):
        def advance_tqdm(e):
            tf.py_function(self.update, [], [])
            return e

        return ds.map(advance_tqdm)


def get_param_mask(X, y, criterion='bic', **kwargs):
    """
    Determine the most relevant parameters in the input space using a regularised linear model and either the
    Aikake or Baysian Information Criterion.

    Parameters
    ----------
    X : array-like of shape (n_samples, n_features)
        Parameter values
    y : array-like of shape (n_samples,)
        target values.
    criterion: {'bic' , 'aic'}, default='bic'
        The information criteria to apply for parameter selection. Either Aikake or Baysian Information Criterion.
    kwargs: dict
        Further arguments for sklearn.feature_selection.SelectFromModel

    Returns
    -------
    mask : ndarray
        A boolean array of shape [# input features], in which an element is
        True iff its corresponding feature is selected for retention.
    """
    from sklearn.linear_model import LassoLarsIC
    from sklearn.feature_selection import SelectFromModel

    lsvc = LassoLarsIC(criterion=criterion).fit(X, y)
    model = SelectFromModel(lsvc, prefit=True, **kwargs)
    return model.get_support()<|MERGE_RESOLUTION|>--- conflicted
+++ resolved
@@ -1,11 +1,7 @@
 import numpy as np
 import tensorflow as tf
-<<<<<<< HEAD
-from tqdm import tqdm
+from tqdm.auto import tqdm
 import pandas as pd
-=======
-from tqdm.auto import tqdm
->>>>>>> 181d7cac
 
 
 def add_121_line(ax):
@@ -61,13 +57,8 @@
 
 def validation_plot(test_mean, pred_mean, pred_var, figsize=(7, 7), minx=None, miny=None, maxx=None, maxy=None, ax=None):
     import matplotlib.pyplot as plt
-<<<<<<< HEAD
     if ax is None:
         fig, ax = plt.subplots(1, figsize=figsize)
-    lower, upper, within_95_ci = prediction_within_ci(test_mean, pred_mean, pred_var)
-=======
-    fig, ax = plt.subplots(1, figsize=figsize)
->>>>>>> 181d7cac
 
     # Deal with input arrays that might be masked
     if isinstance(test_mean, np.ma.MaskedArray):
