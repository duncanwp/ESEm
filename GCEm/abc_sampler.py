import tensorflow as tf

from GCEm.sampler import Sampler
from GCEm.utils import tf_tqdm


class ABCSampler(Sampler):
    """
    Sample from the posterior using Approximate Bayesian Computation (ABC).
     This is a style of rejection sampling
    """

    def sample(self, prior_x=None, n_samples=1, tolerance=0., threshold=3.):
        """
        This is the call that does the actual inference.

        It should call model.sample over the prior, compare with the objective, and then output a posterior
        distribution

        :param tensorflow_probability.distribution prior_x: The distribution to sample parameters from.
         By default it will uniformly sample the unit N-D hypercube
        :param int n_samples: The number of samples to draw
        :param float tolerance: The fraction of samples which are allowed to be over the threshold
        :param float threshold: The number of standard deviations a sample is allowed to be away from the obs
        :return:
        """
        import tensorflow_probability as tfp
        tfd = tfp.distributions

        if prior_x is None:
            prior_x = tfd.Uniform(low=tf.zeros(self.model.n_params, dtype=tf.float64),
                                  high=tf.ones(self.model.n_params, dtype=tf.float64))
        with self.model.tf_device_context:
            n_iterations, samples = _tf_sample(self.model, self.obs, prior_x, n_samples,
                              self.total_var, tolerance, threshold)
        print("Acceptance rate: {}".format(n_samples/n_iterations.numpy()))
        return samples.numpy()

    def get_implausibility(self, sample_points, batch_size=1):
        """

        :param sample_points:
        :param int batch_size:
        :return:
        """
        import pandas as pd
        if isinstance(sample_points, pd.DataFrame):
            sample_points = sample_points.to_numpy()
        else:
            sample_points = sample_points

        with self.model.tf_device_context:
            implausibility = _tf_implausibility(self.model, self.obs, sample_points,
                                                self.total_var, batch_size=batch_size,
                                                pbar=tf_tqdm(batch_size=batch_size,
                                                             total=sample_points.shape[0])
                                                )

<<<<<<< HEAD
        return self.model._cube_wrap(implausibility.numpy(), name_prefix='Implausibility in emulated ')
=======
        return self.model.training_data.wrap(implausibility.numpy(), name_prefix='Implausibility in emulated ')
>>>>>>> fb1500be

    def batch_constrain(self, sample_points, tolerance=0., threshold=3.0, batch_size=1):
        """

        :param sample_points:
        :param float tolerance: The fraction of samples which are allowed to be over the threshold
        :param float threshold: The number of standard deviations a sample is allowed to be away from the obs
        :param int batch_size:
        :return:
        """
        import pandas as pd
        if isinstance(sample_points, pd.DataFrame):
            sample_points = sample_points.to_numpy()
        else:
            sample_points = sample_points

        with self.model.tf_device_context:
            valid_samples = _tf_constrain(self.model, self.obs, sample_points,
                                          self.total_var,
                                          tolerance=tolerance, threshold=threshold,
                                          batch_size=batch_size,
                                          pbar=tf_tqdm(batch_size=batch_size,
                                                       total=sample_points.shape[0]))

        return valid_samples.numpy()


@tf.function
def constrain(implausibility, tolerance=0., threshold=3.0):
    """
        Return a boolean array indicating if each sample meets the implausibility criteria:

            I < T

        Return True (for a sample) if the number of implausibility measures greater
         than the threshold is less than or equal to the tolerance

    :param np.array implausibility: Distance of each sample from each observation (in S.Ds)
    :param float tolerance: The fraction of samples which are allowed to be over the threshold
    :param float threshold: The number of standard deviations a sample is allowed to be away from the obs
    :return np.array: Boolean array of samples which meet the implausibility criteria
    """
    total_obs = tf.cast(tf.reduce_prod(tf.shape(implausibility)[1:]), dtype=implausibility.dtype)
    # Calculate the absolute tolerance
    abs_tolerance = tf.multiply(tf.constant(tolerance, dtype=implausibility.dtype), total_obs)
    threshold = tf.constant(threshold, dtype=implausibility.dtype)

    # Count the number of implausible observations against the threshold
    n_implausible = tf.reduce_sum(tf.cast(tf.greater(implausibility, threshold), dtype=implausibility.dtype),
                                  # Reduce over all dims except the first
                                  axis=(range(1, len(implausibility.shape))))
    # Compare with the tolerance
    return tf.less_equal(n_implausible, abs_tolerance)


@tf.function
def _calc_implausibility(emulator_mean, obs, tot_sd):
    return tf.divide(tf.abs(tf.subtract(emulator_mean, obs)), tot_sd)


@tf.function
def _tf_constrain(model, obs, sample_points, total_variance,
                  tolerance, threshold, batch_size, pbar):
    """

    :param model:
    :param Tensor obs:
    :param Tensor sample_points:
    :param Tensor total_variance: Total variance in observational comparison
    :param int batch_size:
    :return:
    """
    sample_T = tf.data.Dataset.from_tensor_slices(sample_points)
    dataset = sample_T.batch(batch_size)

    all_valid = tf.zeros((0, ), dtype=tf.bool)

    for data in pbar(dataset):
        # Get batch prediction
        emulator_mean, emulator_var = model._predict(data)

        tot_sd = tf.sqrt(tf.add(emulator_var, total_variance))
        implausibility = _calc_implausibility(emulator_mean, obs, tot_sd)

        valid_samples = constrain(implausibility, tolerance, threshold)
        all_valid = tf.concat([all_valid, valid_samples], 0)

    return all_valid


@tf.function
def _tf_implausibility(model, obs, sample_points, total_variance,
                       batch_size, pbar):
    """

    :param model:
    :param Tensor obs:
    :param Tensor sample_points:
    :param Tensor total_variance: Total variance in observational comparison
    :param int batch_size:
    :return:
    """
    sample_T = tf.data.Dataset.from_tensor_slices(sample_points)

    dataset = sample_T.batch(batch_size)

    all_implausibility = tf.zeros((0, ) + obs.shape, dtype=sample_points.dtype)

    for data in pbar(dataset):
        # Get batch prediction
        emulator_mean, emulator_var = model._predict(data)

        tot_sd = tf.sqrt(tf.add(emulator_var, total_variance))
        implausibility = _calc_implausibility(emulator_mean, obs, tot_sd)

        all_implausibility = tf.concat([all_implausibility, implausibility], 0)

    return all_implausibility


@tf.function
def _tf_sample(model, obs, dist, n_sample_points, total_variance,
                  tolerance, threshold):
    """

    :param model:
    :param Tensor obs:
    :param Tensor sample_points:
    :param Tensor total_variance: Total variance in observational comparison
    :param int batch_size:
    :return:
    """
    # Empty array in which to hold the samples (and the number of iterations)
    samples_i = tf.zeros((0, model.n_params+1), dtype=tf.float64)
    i0 = tf.constant(0)

    _, res = tf.while_loop(
        lambda i, m: i < n_sample_points,
        lambda i, m: [i + 1,
                      tf.concat([m, get_valid_sample(model, obs, dist, threshold, tolerance, total_variance)],
                                axis=0)],
        loop_vars=[i0, samples_i],
        shape_invariants=[i0.get_shape(), tf.TensorShape([None, model.n_params+1])]
    )

    all_samples, iterations = res[:, :-1], res[:, -1:]
    n_iterations = tf.reduce_sum(iterations)
    return n_iterations, all_samples


@tf.function()
def get_valid_sample(model, obs, dist, threshold, tolerance, total_variance):
    """
    Given a distribution keep sampling it until it returns a valid sample

    :param model:
    :param obs:
    :param dist:
    :param threshold:
    :param tolerance:
    :param total_variance:
    :return Tensor(n_params + 1): the valid parameters and the number of iterations it took to find them
    """
    valid = dist.sample()
    count = tf.constant((1,), dtype=tf.float64)
    valid = tf.while_loop(
        lambda x, i: tf.math.logical_not(is_valid_sample(model, obs, x, threshold, tolerance, total_variance)),
        lambda x, i: (dist.sample(), i+1.),
        loop_vars=(valid, count)
    )
    return tf.reshape(tf.concat(valid, 0), (1, -1))


@tf.function
def is_valid_sample(model, obs, sample, threshold, tolerance, total_variance):
    """
     Given a sample determine if it is 'valid' or not

    :param model:
    :param obs:
    :param sample:
    :param threshold:
    :param tolerance:
    :param total_variance:
    :return bool:
    """
    emulator_mean, emulator_var = model._predict(tf.reshape(sample, (1, -1)))
    tot_sd = tf.sqrt(tf.add(emulator_var, total_variance))
    implausibility = _calc_implausibility(emulator_mean, obs, tot_sd)
    valid = constrain(implausibility, tolerance, threshold)[0]
    return valid<|MERGE_RESOLUTION|>--- conflicted
+++ resolved
@@ -56,11 +56,7 @@
                                                              total=sample_points.shape[0])
                                                 )
 
-<<<<<<< HEAD
-        return self.model._cube_wrap(implausibility.numpy(), name_prefix='Implausibility in emulated ')
-=======
         return self.model.training_data.wrap(implausibility.numpy(), name_prefix='Implausibility in emulated ')
->>>>>>> fb1500be
 
     def batch_constrain(self, sample_points, tolerance=0., threshold=3.0, batch_size=1):
         """
